--- conflicted
+++ resolved
@@ -1,10 +1,6 @@
-import { requestWithFetch, requestWithSignalr } from '@/services/internal/request'
+import { requestWithFetch, requestWithSignalr, rebootSignalr } from '@/services/internal/request'
 import { PATH } from '@/services/path'
 import { sessionToken, longTermToken } from '@/utils/session'
-<<<<<<< HEAD
-import { checkServer, rebootServer } from '@/services/healthy'
-=======
->>>>>>> 6ddc5af1
 
 import * as Types from './type'
 
@@ -21,7 +17,7 @@
   await longTermToken.set(res.RefreshToken)
 
   // 重启链接
-  await rebootServer()
+  await rebootSignalr()
 
   // 触发一次请求, 连接ws服务
   // 登录就是为了连接ws服务, 连接失败的话等于没有登录
@@ -45,6 +41,7 @@
   return token
 }
 
+/** 获取用户信息 */
 export async function getMyInfo() {
   return requestWithSignalr('GetMyInfo')
 }