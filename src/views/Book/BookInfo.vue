--- conflicted
+++ resolved
@@ -160,7 +160,6 @@
 
 // 只要数据中的id和props不同，就当在加载
 const book = computed(() => bookInfo.value?.Book)
-<<<<<<< HEAD
 const bookInList = computed<BookInList | null>(() =>
   book.value
     ? ({
@@ -169,10 +168,7 @@
       } as BookInList)
     : null
 )
-const isActive = computed(() => book.value?.Id === bid.value)
-=======
 const isActive = computed(() => book.value?.Id === _bid.value)
->>>>>>> f28ba811
 const LastUpdateTimeDesc = useToNow(computed(() => book.value?.LastUpdateTime))
 const lastReadTitle = computed(() => {
   if (position && position.value?.cid) {
