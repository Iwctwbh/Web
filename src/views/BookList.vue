--- conflicted
+++ resolved
@@ -56,12 +56,7 @@
     }
   },
   setup(props) {
-<<<<<<< HEAD
-    // let route = useRoute()
-    console.log(props.page)
     const bookStore = useBookStore()
-=======
->>>>>>> ee4e73ad
     const loadingBar = useLoadingBar()
 
     return {
@@ -109,13 +104,8 @@
       }),
       request(page) {
         loadingBar.start()
-<<<<<<< HEAD
-        bookStore
-          .getBookList(~~page)
-=======
         return bookStore
           .GetBookList(~~page, true)
->>>>>>> ee4e73ad
           .then((serverData) => {
             this.bookData = serverData.Response.Data
             this.pageData.totalPage = serverData.Response.TotalPages
