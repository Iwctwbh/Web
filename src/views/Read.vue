--- conflicted
+++ resolved
@@ -9,17 +9,7 @@
       <q-skeleton type="text" height="50px" />
       <q-skeleton type="text" height="100px" />
     </div>
-<<<<<<< HEAD
-    <div
-      class="read"
-      ref="chapterRef"
-      v-else
-      v-html="chapterContent"
-      :style="'position:relative;z-index=1;' + fontcolor + fontsize"
-    />
-=======
     <div class="read" v-else v-html="chapterContent" style="position: relative; z-index: 1" :style="readStyle" />
->>>>>>> 7fe05c1f
   </div>
 </template>
 
@@ -28,13 +18,10 @@
 import { getChapterContent } from '@/services/chapter'
 import { useQuasar, Dark, colors } from 'quasar'
 import sanitizerHtml from '@/utils/sanitizeHtml'
-<<<<<<< HEAD
 import localforage from 'localforage'
 import { syncReading } from '@/utils/read'
 import { useLayout } from '@/components/app/useLayout'
-=======
 import { useSettingStore } from '@/store/setting'
->>>>>>> 7fe05c1f
 
 export default defineComponent({
   name: 'Read',
@@ -44,13 +31,9 @@
   },
   setup(props) {
     const $q = useQuasar()
-<<<<<<< HEAD
-    const chapter = ref({})
+    const chapter = ref<any>({})
     const chapterRef = ref(null)
     const { headerHeight } = useLayout()
-=======
-    const chapter = ref<any>({})
->>>>>>> 7fe05c1f
     const getContent = async () => {
       chapter.value = await getChapterContent({ Bid: ~~(props.bid || '1'), SortNum: ~~(props.sortNum || '1') })
       $q.notify({
