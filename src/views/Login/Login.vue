--- conflicted
+++ resolved
@@ -8,7 +8,7 @@
       <div>
         <q-input
           no-error-icon
-          :rules="[(val) => /^\w+([-+.]\w+)*@\w+([-.]\w+)*\.\w+([-.]\w+)*$/i.test(val) || '必须是有效的邮箱']"
+          :rules="[(val: any) => /^\w+([-+.]\w+)*@\w+([-.]\w+)*\.\w+([-.]\w+)*$/i.test(val) || '必须是有效的邮箱']"
           v-model="name"
           label="邮箱"
         >
@@ -18,7 +18,7 @@
         </q-input>
         <q-input
           no-error-icon
-          :rules="[(val) => (val.length >= 8 && val.length <= 16) || '密码必须是8-16长度']"
+          :rules="[(val: any) => (val.length >= 8 && val.length <= 16) || '密码必须是8-16长度']"
           :type="isPwd ? 'password' : 'text'"
           v-model="password"
           label="密码"
@@ -47,12 +47,7 @@
 <script setup lang="ts">
 import { icon } from '@/plugins/icon'
 import { ref } from 'vue'
-<<<<<<< HEAD
-import { useReCaptcha, VueReCaptcha } from 'vue-recaptcha-v3'
-import { app } from '@/app'
-=======
 import { useReCaptcha } from 'vue-recaptcha-v3'
->>>>>>> 4ce18b87
 import { login } from '@/services/user'
 import { sha256 } from '@/utils/hash'
 import { useQuasar } from 'quasar'
