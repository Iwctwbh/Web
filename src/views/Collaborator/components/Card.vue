<template>
  <div class="wrap" :class="{ [props.class]: true }">
    <div class="avast">
      <img :src="data.avast" ref="imageRef" @load="loadedHandle" @error="loadedHandle" referrerPolicy="no-referrer" />
    </div>
    <div class="text_meta">
      <div class="nickname">{{ props.data.nickname }}</div>
      <div class="bio">{{ data.bio }}</div>
    </div>
  </div>
</template>

<script lang="ts" setup>
<<<<<<< HEAD
import { Card, CardSize } from '@/types/collaborator'
=======
import { defineProps, defineEmits, ref } from 'vue'
>>>>>>> f5fa1c3d

import { Card } from '@/types/collaborator'
import { useResizeObserver } from '@/composition/useResizeObserver'

const props = defineProps<{ class?: string; data: Card }>()
const emit = defineEmits<{
  (event: 'resize'): void
}>()

const imageRef = ref<HTMLImageElement>(null)

const resizeHandle = () => {
  emit('resize')
}

/** 采用 ResizeObserver 降低card文字内容被遮挡的可能性 */
const { observer } = useResizeObserver(imageRef, resizeHandle)

const loadedHandle = () => {
  resizeHandle()
  observer.disconnect()
}
</script>

<style lang="scss" scoped>
.wrap {
  border-radius: 8px;
  background-color: #fff;
  box-shadow: 0 3px 1px -2px rgb(0 0 0 / 20%), 0 2px 2px 0 rgb(0 0 0 / 14%), 0 1px 5px 0 rgb(0 0 0 / 12%);
  overflow: hidden;

  transition: transform 0.2s;

  &,
  &:deep(*) {
    box-sizing: border-box;
  }

  .avast {
    font-size: 0;
    background-color: rgba(#000, 0.05);

    img {
      width: 100%;
      height: 100%;
      min-height: 100px;
      object-fit: cover;
      object-position: top center;
    }
  }
  .text_meta {
    color: #262626;
    margin: 16px;
    font-size: 14px;
    text-align: left;
  }
  .nickname {
    font-size: 24px;
    line-height: 1.33;
    font-weight: bold;
  }
  .bio {
    line-height: 1.5;
    margin-top: 12px;
  }

  .nickname,
  .bio {
    white-space: pre-line;
    word-break: break-all;
  }
}
</style><|MERGE_RESOLUTION|>--- conflicted
+++ resolved
@@ -11,11 +11,7 @@
 </template>
 
 <script lang="ts" setup>
-<<<<<<< HEAD
-import { Card, CardSize } from '@/types/collaborator'
-=======
 import { defineProps, defineEmits, ref } from 'vue'
->>>>>>> f5fa1c3d
 
 import { Card } from '@/types/collaborator'
 import { useResizeObserver } from '@/composition/useResizeObserver'
