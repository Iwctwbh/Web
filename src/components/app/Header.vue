<template>
  <q-header
    :reveal="reveal"
    elevated
    :class="($q.dark.isActive ? 'bg-blue-grey-10' : '') + ' q-py-xs'"
    :height-hint="headerHeight"
  >
    <q-toolbar>
      <q-btn flat dense round aria-label="Menu" :icon="icon.mdiMenu" @click="siderShow = !siderShow" />

      <div
        class="row q-ml-xs cursor-pointer flex-center non-selectable"
        v-if="$q.screen.gt.xs"
        style="padding: 0 0 0 12px"
      >
        <div class="row flex-center">
          <q-icon size="24px" :name="icon.mdiInformation" />
          <q-tooltip anchor="bottom right" self="top right"> 欢迎来稿一个新的网站图标 </q-tooltip>
        </div>
        <q-toolbar-title shrink @click="changAppName">
          {{ appName }}
        </q-toolbar-title>
      </div>

      <search-input
        v-show="!hideSearchBar"
        placeholder="搜索"
        dark
        dense
        standout
        class="q-ml-md"
        v-model="searchKey"
        @search="search"
      />

      <q-space />

      <div class="q-gutter-sm row items-center no-wrap">
        <q-btn v-if="$q.screen.gt.xs" round dense flat>
          <q-badge color="red" floating> 22 </q-badge>
          <q-tooltip>通知</q-tooltip>
          <q-icon :name="icon.mdiBell"></q-icon>
        </q-btn>

        <q-btn v-if="$q.screen.gt.xs" round dense flat>
          <q-badge color="red" floating> 99+ </q-badge>
          <q-tooltip>通知</q-tooltip>
          <q-icon :name="icon.mdiMessageText"></q-icon>
        </q-btn>

        <div style="width: 10px" />

        <q-avatar size="36px" ref="avatar">
          <img v-if="user" :src="user.Avatar" alt="avatar" />
          <q-icon size="36px" v-else :name="icon.mdiAccountCircle"></q-icon>

          <q-menu
            class="avatar-popover"
            :offset="[-30, 5]"
            anchor="bottom left"
            self="top right"
            style="border-radius: 8px"
          >
            <q-list class="avatar-panel-popover" v-if="user">
              <div class="nickname-item text-center">
                <q-item>
                  <q-item-section>
                    <div>{{ user.UserName }}</div>
                    <div class="text-caption text-opacity">{{ user['Role'].Name }}</div>
                  </q-item-section>
                </q-item>
              </div>

              <div class="level-item">
                <template v-if="user.Level === 6">
                  <div class="row q-col-gutter-sm items-center">
                    <div class="col level-item__bar--tag level-item__bar--now">lv6</div>
                    <div class="col">
                      <q-linear-progress size="xs" :value="1" />
                    </div>
                    <div class="col level-item__bar--tag level-item__bar--next">--</div>
                  </div>

                  <div class="text-caption text-opacity level-item__text"> 恭喜你已经是满级了 </div>
                </template>
                <template v-else>
                  <div class="row q-col-gutter-sm items-center">
                    <div class="col level-item__bar--tag level-item__bar--now">lv{{ user.Level }}</div>
                    <div class="col">
                      <q-linear-progress size="xs" :value="0.3" />
                    </div>
                    <div class="col level-item__bar--tag level-item__bar--next">lv{{ user.Level + 1 }}</div>
                  </div>

                  <div class="text-caption text-opacity level-item__text">
                    当前经验0, 还需要114514经验升级到lv{{ user.Level + 1 }}
                  </div>
                </template>
              </div>

              <div class="counts-item">
                <div class="row justify-between">
                  <a class="col single-count-item">
                    <div class="count-num">0</div>
                    <div class="count-text">关注</div>
                  </a>
                  <a class="col single-count-item">
                    <div class="count-num">0</div>
                    <div class="count-text">粉丝</div>
                  </a>
                  <a class="col single-count-item">
                    <div class="count-num">0</div>
                    <div class="count-text">发帖</div>
                  </a>
                </div>
              </div>

              <div class="link-item">
                <template v-for="option in userInfoMenuOptions" :key="option.key">
                  <!-- TODO: 需要解决点击路由时，相应 menu 会被一直激活 -->
                  <q-item
                    clickable
                    v-ripple
                    :to="
                      (option.disabled ?? true) && option.route ? { name: option.route, params: option.params } : null
                    "
                  >
                    <q-item-section avatar>
                      <q-icon size="18px" :name="option.icon" />
                    </q-item-section>
                    <q-item-section>
                      <q-item-label>{{ option.label }}</q-item-label>
                    </q-item-section>
                    <q-item-section side>
                      <q-icon size="18px" :name="icon.mdiChevronRight" />
                    </q-item-section>
                  </q-item>
                </template>
              </div>

              <q-separator style="margin: 10px 0" />

              <div class="logout-item">
                <q-item clickable v-ripple @click="logout">
                  <q-item-section avatar>
                    <q-icon size="18px" :name="icon.mdiLogoutVariant" />
                  </q-item-section>
                  <q-item-section>退出登录</q-item-section>
                </q-item>
              </div>
            </q-list>

            <div v-else class="q-pa-sm">
              <div class="row q-col-gutter-sm">
                <div>
                  <router-link :to="{ name: 'Login' }">
                    <q-btn color="primary">登录</q-btn>
                  </router-link>
                </div>
                <div>
                  <router-link :to="{ name: 'Register' }">
                    <q-btn color="primary">注册</q-btn>
                  </router-link>
                </div>
              </div>
            </div>
          </q-menu>
        </q-avatar>
      </div>
    </q-toolbar>
  </q-header>
</template>

<script lang="ts" setup>
import { computed, defineComponent, ref } from 'vue'
import { icon } from 'assets/icon'
import { useAppStore } from 'stores/app'
import { useLayout } from './useLayout'
import { storeToRefs } from 'pinia'
import { useMedia } from 'src/composition/useMedia'
import { longTermToken, sessionToken } from 'src/utils/session'
import { useQuasar } from 'quasar'
<<<<<<< HEAD
import { rebootSignalr } from 'src/services/internal/request'
import { useRouter } from 'vue-router'
=======
import { rebootSignalr } from '@/services/internal/request'
import { useRoute, useRouter } from 'vue-router'
import SearchInput from '../SearchInput.vue'
>>>>>>> 1e393b75

defineComponent({ name: 'Header' })

const route = useRoute()

const hideSearchBar = computed(() => route.meta.hideSearchBar)

const $q = useQuasar()
const appStore = useAppStore()
const layout = useLayout()
const { appName, user } = storeToRefs(appStore)
const { siderShow, headerHeight, siderBreakpoint } = layout
const searchKey = ref('')
const reveal = useMedia(
  computed(() => `(max-width: ${siderBreakpoint.value}px)`),
  window.innerWidth <= siderBreakpoint.value
)
const router = useRouter()

const userInfoMenuOptions: Array<Record<string, any>> = [
  {
    label: '个人中心',
    key: 'Account',
    route: 'UserProfile',
    icon: icon.mdiAccountOutline
  },
  {
    label: '发布管理',
    key: 'Contribution',
    route: '',
    icon: icon.mdiAccountCog
  },
  {
    label: '我的书架',
    key: 'MyShelf',
    route: 'MyShelf',
    icon: icon.mdiFolderHeartOutline
  },
  {
    label: '网站设置',
    key: 'Setting',
    route: 'Setting',
    icon: icon.mdiCog
  }
]

function search() {
  router.push({ name: 'Search', params: { keyWords: searchKey.value } })
  searchKey.value = ''
}
function changAppName() {
  appStore.asyncReverse()
}
function logout() {
  $q.dialog({
    title: '提示',
    message: '你确定要退出登录吗？',
    cancel: true,
    persistent: true
  }).onOk(async () => {
    appStore.$reset()
    await longTermToken.set('')
    sessionToken.set('')
    await rebootSignalr()
  })
}
</script>

<style lang="scss" scoped>
@import 'src/css/quasar.variables';

.avatar-popover {
  .avatar-panel-popover {
    width: 300px;
    padding: 10px 20px;

    .nickname-item {
      font-size: 18px;
      font-weight: 500;
      margin-bottom: 12px;
    }

    .level-item {
      margin-bottom: 6px;

      &__bar--tag {
        flex: none;
      }

      &__bar--next {
        color: $grey-6;
      }

      &__text {
        color: $grey-6;
      }
    }

    .counts-item {
      margin-bottom: 12px;
      padding: 0 20px;

      .single-count-item {
        flex: none;
        display: flex;
        align-items: center;
        flex-direction: column;
        justify-content: space-between;
        transition: color 0.2s;
        cursor: pointer;

        .count-num {
          font-weight: 500;
          font-size: 16px;
          transition: color 0.2s;
        }

        .count-text {
          font-size: 12px;
          color: $grey-7;
          font-weight: 400;
          transition: color 0.2s;
        }

        &:hover .count-num,
        &:hover .count-text {
          color: $light-blue-13 !important;
        }
      }
    }

    .link-item,
    .logout-item {
      color: $grey-9;
    }

    :deep(.q-item__section--avatar) {
      min-width: unset !important;
    }

    :deep(.q-item) {
      border-radius: 8px;
      margin-bottom: 2px;
      padding: 10px 14px;
    }
  }
}

:deep(.q-item) {
  min-height: unset !important;
}
</style><|MERGE_RESOLUTION|>--- conflicted
+++ resolved
@@ -180,14 +180,9 @@
 import { useMedia } from 'src/composition/useMedia'
 import { longTermToken, sessionToken } from 'src/utils/session'
 import { useQuasar } from 'quasar'
-<<<<<<< HEAD
 import { rebootSignalr } from 'src/services/internal/request'
-import { useRouter } from 'vue-router'
-=======
-import { rebootSignalr } from '@/services/internal/request'
 import { useRoute, useRouter } from 'vue-router'
 import SearchInput from '../SearchInput.vue'
->>>>>>> 1e393b75
 
 defineComponent({ name: 'Header' })
 
