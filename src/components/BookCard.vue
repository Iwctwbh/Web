<template>
  <div>
    <router-link :to="{ name: 'BookInfo', params: { bid: props.book.Id } }">
      <div class="book-cover">
        <q-card v-intersection.once="onIntersection">
          <div v-if="visible">
            <q-img v-if="cover" :src="cover" :ratio="2 / 3">
              <div v-if="book.Level || book.InteriorLevel" class="absolute-bottom bottom-shadow">
                <div class="row text-weight-bold">
                  <div>{{ book.Level && !book.InteriorLevel ? `Level ${book.Level}` : '' }}</div>
                  <q-space />
                  <div>{{ book.InteriorLevel ? `Level ${book.InteriorLevel}` : '' }}</div>
                </div>
              </div>
<<<<<<< HEAD
              <template v-if="book.Placeholder && readSetting.enableBlurHash" v-slot:loading>
                <blur-hash :blurhash="book.Placeholder" />
              </template>
            </q-img>
            <q-responsive v-else :ratio="2 / 3">
              <q-skeleton class="fit" />
            </q-responsive>
          </div>
=======
            </div>
            <template v-if="book.Placeholder && generalSetting.enableBlurHash" v-slot:loading>
              <blur-hash :blurhash="book.Placeholder" />
            </template>
          </q-img>
>>>>>>> cc518a0d
          <q-responsive v-else :ratio="2 / 3" />
        </q-card>

        <div class="book-tag" :style="{ backgroundColor: book.Category?.Color }">
          <span style="font-size: 12px">{{ $q.screen.gt.md ? book.Category?.Name : book.Category?.ShortName }}</span>
        </div>
      </div>
    </router-link>

    <div style="padding: 4px">
      <div class="book-name">
        <div class="book-name-text" :title="book?.Title">
          {{ book.Title }}
        </div>
      </div>
    </div>

    <div class="extra" style="display: flex; padding: 0 4px">
      <div class="user-name">{{ book.UserName }}</div>
      <div class="time">{{ updateTime }}</div>
    </div>
  </div>
</template>

<script lang="ts" setup>
import { computed, ref } from 'vue'
import { useToNow } from '@/composition/useToNow'
import { BookInList } from '@/services/book/types'
import { useQuasar } from 'quasar'
import BlurHash from '@/components/BlurHash.vue'
import { useSettingStore } from '@/store/setting'

const settingStore = useSettingStore()
<<<<<<< HEAD
const { readSetting } = settingStore
=======
const { generalSetting } = settingStore // 引入setting用于控制图片自定义占位符
>>>>>>> cc518a0d
const $q = useQuasar()
const props = defineProps<{ book: BookInList }>()
const cover = computed(() => props.book.Cover)
const updateTime = useToNow(computed(() => props.book.LastUpdateTime))
const visible = ref(false)
function onIntersection(entry: IntersectionObserverEntry) {
  visible.value = entry.isIntersecting
}
</script>

<style lang="scss" scoped>
@import '~@/assets/style/mixin';

.book-cover {
  position: relative;
  box-sizing: border-box;
}

.book-tag {
  position: absolute;
  top: 8px;
  right: 0;
  color: white;
  padding: 0 3px 0 6px;
  border-radius: 1em 0 0 1em;
}

.book-name {
  display: flex;
  align-items: flex-start;
  --line-height: 1.6;
  line-height: var(--line-height);
  font-size: 12px;
  height: calc(1em * var(--line-height) * 2);

  .book-name-text {
    @include ellipsis(2);
  }
}

.bottom-shadow {
  background-color: unset;
  background-image: linear-gradient(to top, rgba(0, 0, 0, 0.5), transparent);
}

:deep(.q-img__content > div) {
  padding: 1px 4px;
}

.extra {
  --line-height: 1.5;
  opacity: 0.6;
  font-size: 12px;
  height: calc(1em * var(--line-height));

  .user-name {
    flex: 1;
    @include ellipsis(1);
  }

  .time {
    text-align: right;
  }
}
</style><|MERGE_RESOLUTION|>--- conflicted
+++ resolved
@@ -12,8 +12,7 @@
                   <div>{{ book.InteriorLevel ? `Level ${book.InteriorLevel}` : '' }}</div>
                 </div>
               </div>
-<<<<<<< HEAD
-              <template v-if="book.Placeholder && readSetting.enableBlurHash" v-slot:loading>
+              <template v-if="book.Placeholder && generalSetting.enableBlurHash" v-slot:loading>
                 <blur-hash :blurhash="book.Placeholder" />
               </template>
             </q-img>
@@ -21,13 +20,6 @@
               <q-skeleton class="fit" />
             </q-responsive>
           </div>
-=======
-            </div>
-            <template v-if="book.Placeholder && generalSetting.enableBlurHash" v-slot:loading>
-              <blur-hash :blurhash="book.Placeholder" />
-            </template>
-          </q-img>
->>>>>>> cc518a0d
           <q-responsive v-else :ratio="2 / 3" />
         </q-card>
 
@@ -61,11 +53,7 @@
 import { useSettingStore } from '@/store/setting'
 
 const settingStore = useSettingStore()
-<<<<<<< HEAD
-const { readSetting } = settingStore
-=======
 const { generalSetting } = settingStore // 引入setting用于控制图片自定义占位符
->>>>>>> cc518a0d
 const $q = useQuasar()
 const props = defineProps<{ book: BookInList }>()
 const cover = computed(() => props.book.Cover)
