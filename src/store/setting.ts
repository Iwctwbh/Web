--- conflicted
+++ resolved
@@ -1,14 +1,7 @@
 import { defineStore } from 'pinia'
 import { toRaw } from 'vue'
-<<<<<<< HEAD
 import { userSettingDB } from '@/utils/storage/db'
-=======
-import { DB_NAME } from '@/const/db'
 import { Dark } from '@/plugins/quasar/dark'
-
-/** 用来储存设置的DB */
-const settingDB = new DB(DB_NAME.USER_SETTING, '设置缓存')
->>>>>>> b8d2deff
 
 export const useSettingStore = defineStore('app.setting', {
   state: () => ({
@@ -28,23 +21,11 @@
           this.readSetting[key] = readSetting[key]
         })
       }
-<<<<<<< HEAD
-      const dark = await userSettingDB.get('dark')
-      if (dark === 'auto' || typeof dark === 'boolean') this.dark = dark
-      this.isInit = false
     },
     async save() {
-      const p1 = userSettingDB.set('dark', this.dark)
-      const p2 = userSettingDB.set('readSetting', toRaw(this.readSetting))
-      await Promise.all([p1, p2])
-=======
-      this.isInit = false
-    },
-    async save() {
-      const p1 = settingDB.set('readSetting', toRaw(this.readSetting))
+      const p1 = userSettingDB.set('readSetting', toRaw(this.readSetting))
       await Promise.all([p1])
       Dark.set(this.dark)
->>>>>>> b8d2deff
     }
   }
 })