import { defineStore } from 'pinia'
import { toRaw } from 'vue'
import { userSettingDB } from '@/utils/storage/db'
import { Dark } from '@/plugins/quasar/dark'

export const useSettingStore = defineStore('app.setting', {
  state: () => ({
    isInit: true,
    dark: Dark.get(), // dark 设置不保存到服务器
    generalSetting: {
      enableBlurHash: true
    },
    readSetting: {
      fontSize: 16,
      bgType: 'none' as 'none' | 'paper' | 'custom',
      customColor: '#000000',
      convert: null as null | 't2s' | 's2t',
      readPageWidth: 0,
      justify: false,
      showButton: true,
      tapToScroll: false
    },
    editorSetting: {
      mode: 'html'
    }
  }),
  actions: {
    async init() {
      const readSetting = await userSettingDB.get('readSetting')
      const editorSetting = await userSettingDB.get('editorSetting')
      if (readSetting) {
        Object.keys(readSetting).forEach((key) => {
          this.readSetting[key] = readSetting[key]
        })
      }
<<<<<<< HEAD
      if (editorSetting) {
        Object.keys(editorSetting).forEach((key) => {
          this.editorSetting[key] = editorSetting[key]
=======
      const generalSetting = await userSettingDB.get('generalSetting')
      if (generalSetting) {
        Object.keys(generalSetting).forEach((key) => {
          this.generalSetting[key] = generalSetting[key]
>>>>>>> 8da43cfc
        })
      }
    },
    async save() {
      console.log('save')
      const p1 = userSettingDB.set('readSetting', toRaw(this.readSetting))
<<<<<<< HEAD
      const p2 = userSettingDB.set('editorSetting', toRaw(this.editorSetting))
      await Promise.all([p1, p2])
=======
      const p2 = userSettingDB.set('generalSetting', toRaw(this.generalSetting))
      await Promise.all([p1])
>>>>>>> 8da43cfc
      Dark.set(this.dark)
    }
  },
  getters: {
    buildReaderWidth(): string {
      if (this.readSetting.readPageWidth === 0) return '100%'
      return this.readSetting.readPageWidth + 'px'
    }
  }
})<|MERGE_RESOLUTION|>--- conflicted
+++ resolved
@@ -26,36 +26,30 @@
   }),
   actions: {
     async init() {
+      const generalSetting = await userSettingDB.get('generalSetting')
       const readSetting = await userSettingDB.get('readSetting')
       const editorSetting = await userSettingDB.get('editorSetting')
+      if (generalSetting) {
+        Object.keys(generalSetting).forEach((key) => {
+          this.generalSetting[key] = generalSetting[key]
+        })
+      }
       if (readSetting) {
         Object.keys(readSetting).forEach((key) => {
           this.readSetting[key] = readSetting[key]
         })
       }
-<<<<<<< HEAD
       if (editorSetting) {
         Object.keys(editorSetting).forEach((key) => {
           this.editorSetting[key] = editorSetting[key]
-=======
-      const generalSetting = await userSettingDB.get('generalSetting')
-      if (generalSetting) {
-        Object.keys(generalSetting).forEach((key) => {
-          this.generalSetting[key] = generalSetting[key]
->>>>>>> 8da43cfc
         })
       }
     },
     async save() {
-      console.log('save')
       const p1 = userSettingDB.set('readSetting', toRaw(this.readSetting))
-<<<<<<< HEAD
       const p2 = userSettingDB.set('editorSetting', toRaw(this.editorSetting))
-      await Promise.all([p1, p2])
-=======
-      const p2 = userSettingDB.set('generalSetting', toRaw(this.generalSetting))
-      await Promise.all([p1])
->>>>>>> 8da43cfc
+      const p3 = userSettingDB.set('generalSetting', toRaw(this.generalSetting))
+      await Promise.all([p1, p2,p3])
       Dark.set(this.dark)
     }
   },
