export {
  mdiMagnify,
  mdiArrowLeft,
  mdiArrowRight,
  mdiMenu,
  mdiHome,
  mdiInformation,
  mdiBullhorn,
  mdiBook,
  mdiForum,
  mdiBroadcast,
  mdiBroadcastOff,
  mdiBell,
  mdiHistory,
  mdiMessageText,
  mdiCog,
  mdiHelpCircle,
  mdiMessageAlert,
  mdiAccountMultiple,
  mdiChevronRight,
  mdiChevronLeft,
  mdiSkipNext,
  mdiSkipPrevious,
<<<<<<< HEAD
  mdiAccountCircle,
  mdiEmail,
  mdiLock,
  mdiSend,
  mdiEye,
  mdiAlertCircle,
  mdiAlert,
  mdiExclamation
=======
  mdiFormatSize
>>>>>>> dd8de956
} from '@mdi/js'<|MERGE_RESOLUTION|>--- conflicted
+++ resolved
@@ -21,7 +21,6 @@
   mdiChevronLeft,
   mdiSkipNext,
   mdiSkipPrevious,
-<<<<<<< HEAD
   mdiAccountCircle,
   mdiEmail,
   mdiLock,
@@ -29,8 +28,6 @@
   mdiEye,
   mdiAlertCircle,
   mdiAlert,
-  mdiExclamation
-=======
+  mdiExclamation,
   mdiFormatSize
->>>>>>> dd8de956
 } from '@mdi/js'